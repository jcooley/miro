--- conflicted
+++ resolved
@@ -791,40 +791,19 @@
     def on_delete_key_pressed(self):
         app.widgetapp.remove_current_feed()
 
-<<<<<<< HEAD
-=======
-    def feed_is_updating(self, info):
+    def start_updating(self, id_):
         # Lock down drag and drop while we are updating feeds.
         # The spinning wheel is constantly updating the cell value, between 
         # validating the cell value for the drag and drop and the actual drop
         # the cell value most likely changes, and some GUI toolkits may get
         # confused.
         self.view.set_drag_source(None)
-        if info.id in self.updating_animations:
-            return
-        timer_id = timer.add(0, self.pulse_updating_animation, info.id)
-        self.updating_animations[info.id] = timer_id
-
-    def feed_not_updating(self, info):
+        TabUpdaterMixin.start_updating(self, id_)
+
+    def stop_updating(self, id_):
         self.view.set_drag_source(FeedListDragHandler())
-        if info.id not in self.updating_animations:
-            return
-        self.view.stop_updating_image(self.iter_map[info.id])
-        timer_id = self.updating_animations.pop(info.id)
-        timer.cancel(timer_id)
-
-    def pulse_updating_animation(self, id):
-        try:
-            iter = self.iter_map[id]
-        except KeyError:
-            # feed was removed
-            del self.updating_animations[id]
-            return
-        self.view.pulse_updating_image(iter)
-        timer_id = timer.add(0.1, self.pulse_updating_animation, id)
-        self.updating_animations[id] = timer_id
-
->>>>>>> 5e40b31f
+        TabUpdaterMixin.stop_updating(self, id_)
+
     def init_info(self, info):
         info.icon = imagepool.get_surface(info.tab_icon, size=(16, 16))
         if info.is_updating:
