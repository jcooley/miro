--- conflicted
+++ resolved
@@ -788,11 +788,7 @@
         message.info.source.set_is_playing(message.info, message.is_playing)
 
     def handle_rate_item(self, message):
-<<<<<<< HEAD
-        message.info.source.set_ratting(message.info, message.rating)
-=======
         message.info.source.set_rating(message.info, message.rating)
->>>>>>> 08b4f33f
 
     def handle_set_item_subtitle_encoding(self, message):
         message.info.source.set_subtitle_encoding(message.info,
