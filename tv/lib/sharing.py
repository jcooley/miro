# Miro - an RSS based video player application
# Copyright (C) 2010 Participatory Culture Foundation
#
# This program is free software; you can redistribute it and/or modify
# it under the terms of the GNU General Public License as published by
# the Free Software Foundation; either version 2 of the License, or
# (at your option) any later version.
#
# This program is distributed in the hope that it will be useful,
# but WITHOUT ANY WARRANTY; without even the implied warranty of
# MERCHANTABILITY or FITNESS FOR A PARTICULAR PURPOSE.  See the
# GNU General Public License for more details.
#
# You should have received a copy of the GNU General Public License
# along with this program; if not, write to the Free Software
# Foundation, Inc., 51 Franklin St, Fifth Floor, Boston, MA  02110-1301 USA
#
# In addition, as a special exception, the copyright holders give
# permission to link the code of portions of this program with the OpenSSL
# library.
#
# You must obey the GNU General Public License in all respects for all of
# the code used other than OpenSSL. If you modify file(s) with this
# exception, you may extend this exception to your version of the file(s),
# but you are not obligated to do so. If you do not wish to do so, delete
# this exception statement from your version. If you delete this exception
# statement from all source files in the program, then also delete it here.

import errno
import os
import socket
import select
import struct
import threading
import time

from hashlib import md5

from miro.gtcache import gettext as _
from miro import app
from miro import config
from miro import eventloop
from miro import item
from miro import messages
from miro import playlist
from miro import prefs
from miro import signals
from miro import util
from miro.fileobject import FilenameType
from miro.util import returns_filename

from miro.plat import resources
from miro.plat.utils import thread_body

import libdaap

# Windows Python does not have inet_ntop().  Sigh.  Fallback to this one,
# which isn't as good, if we do not have access to it.
def inet_ntop(af, ip):
    try:
        return socket.inet_ntop(af, ip)
    except AttributeError:
        if af == socket.AF_INET:
            return socket.inet_ntoa(ip)
        if af == soket.AF_INET6:
            return ':'.join('%x' % bit for bit in struct.unpack('!' + 'H' * 8,
                                                                ip))
        raise ValueError('unknown address family %d' % af)

# Helper utilities
# Translate neutral constants to native protocol constants with this, or
# fixup strings if necessary.
def daap_item_fixup(item_id, entry):
    daapitem = []

    # Easy ones - can do a direct translation
    mapping = [('name', 'minm'), ('enclosure_format', 'asfm'),
               ('size', 'assz')]
    for p, q in mapping:
        if isinstance(entry[p], unicode):
            attribute = (q, entry[p].encode('utf-8'))
        else:
            attribute = (q, entry[p])
        daapitem.append(attribute)

    # Manual ones

    # Tack on the ID.
    daapitem.append(('miid', item_id))
    # Convert the duration to milliseconds, as expected.
    daapitem.append(('astm', entry['duration'] * 1000))
    # Also has movie or tv shows but Miro doesn't support it so make it
    # a generic video.
    if entry['file_type'] == 'video':
        daapitem.append(('aeMK', libdaap.DAAP_MEDIAKIND_VIDEO))
    else:
        daapitem.append(('aeMK', libdaap.DAAP_MEDIAKIND_AUDIO))

    return daapitem

class SharingItem(object):
    """
    An item which lives on a remote share.
    """
    def __init__(self, **kwargs):
        for required in ('video_path', 'id', 'file_type', 'host', 'port'):
            if required not in kwargs:
                raise TypeError('SharingItem must be given a "%s" argument'
                                % required)
        self.name = self.file_format = self.size = None
        self.release_date = self.feed_name = self.feed_id = None
        self.keep = self.media_type_checked = True
        self.updating_movie_info = self.isContainerItem = False
        self.url = self.payment_link = None
        self.comments_link = self.permalink = self.file_url = None
        self.license = self.downloader = None
        self.duration = self.screenshot = self.thumbnail_url = None
        self.resumeTime = 0
        self.subtitle_encoding = self.enclosure_type = None
        self.description = u''
        self.metadata = {}
        self.rating = None
        self.file_type = None
        self.creation_time = None

        self.__dict__.update(kwargs)

        self.video_path = FilenameType(self.video_path)
        if self.name is None:
            self.name = _("Unknown")
        # Do we care about file_format?
        if self.file_format is None:
            pass
        if self.size is None:
            self.size = 0
        if self.release_date is None or self.creation_time is None:
            now = time.time()
            if self.release_date is None:
                self.release_date = now
            if self.creation_time is None:
                self.creation_time = now
        if self.duration is None: # -1 is unknown
            self.duration = 0

    @staticmethod
    def id_exists():
        return True

    @returns_filename
    def get_filename(self):
        # For daap, sent it to be the same as http as it is basically
        # http with a different port.
        def daap_handler(path, host, port):
            return 'http://%s:%s%s' % (host, port, path)
        fn = FilenameType(self.video_path)
        fn.set_handler(daap_handler, [self.host, self.port])
        return fn

    def get_url(self):
        return self.url or u''

    @returns_filename
    def get_thumbnail(self):
        # What about cover art?
        if self.file_type == 'audio':
            return resources.path("images/thumb-default-audio.png")
        else:
            return resources.path("images/thumb-default-video.png")

    def _migrate_thumbnail(self):
        # This should not ever do anything useful.  We don't have a backing
        # database to safe this stuff.
        pass

    def remove(self, save=True):
        # This should never do anything useful, we don't have a backing
        # database. Yet.
        pass

class SharingTracker(object):
    """The sharing tracker is responsible for listening for available music
    shares and the main client connection code.  For each connected share,
    there is a separate SharingItemTrackerImpl() instance which is basically
    a backend for messagehandler.SharingItemTracker().
    """
    type = u'sharing'
    def __init__(self):
        self.trackers = dict()
        self.available_shares = dict()
        self.r, self.w = util.make_dummy_socket_pair()

    def calc_local_addresses(self):
        # Get our own hostname so that we can filter out ourselves if we 
        # also happen to be broadcasting.  Getaddrinfo() may block so you 
        # MUST call in auxiliary thread context.
        #
        # Why isn't this cached, you may ask?  Because the system may
        # change IP addresses while this program is running then we'd be
        # filtering the wrong addresses.  
        #
        # XXX can I count on the Bonjour daemon implementation to send me
        # the add/remove messages when the IP changes?
        hostname = socket.gethostname()
        local_addresses = []
        try:
            addrinfo = socket.getaddrinfo(hostname, 0, 0, 0, socket.SOL_TCP)
            for family, socktype, proto, canonname, sockaddr in addrinfo:
                local_addresses.append(canonname)
        except socket.error, (err, errstring):
            # What am I supposed to do here?
            pass

        return local_addresses

    def mdns_callback(self, added, fullname, host, ips, port):
        eventloop.add_urgent_call(self.mdns_callback_backend, "mdns callback",
                                  args=[added, fullname, host, ips, port])

    def mdns_callback_backend(self, added, fullname, host, ips, port):
        unused, local_port = app.sharing_manager.get_address()
        local_addresses = self.calc_local_addresses()
        ip_values = [inet_ntop(k, ips[k]) for k in ips.keys()]
        if set(local_addresses + ip_values) and local_port == port:
            return
        # Need to come up with a unique ID for the share.  Use 
        # (name, host, port) and generate a hash of it.
        # XXX is there anything better we can do than repr()?
        share_id = unicode(md5(repr((fullname, host, port))).hexdigest())
        print 'MDNS CALLBACK share_id', share_id
        # Do we have this share on record?  If so then just ignore.
        # In particular work around a problem with Avahi apparently sending
        # duplicate messages.
        if added and share_id in self.available_shares.keys():
            return
        if not added and not share_id in self.available_shares.keys():
            return 

        if added:
            info = messages.SharingInfo(share_id, fullname, host, port)
            self.available_shares[share_id] = info
            messages.TabsChanged('sharing', [info], [], []).send_to_frontend()
        else:
            # XXX The mDNS going away just means it is no longer published, 
            # doesn't necessarily mean it's not available.  So, anyway, there's
            # a bit more work involved for the frontend than just the tabs 
            # have changed, so we use a SharingDisappeared message which takes
            # care of stopping playback (if applicable), then disconnecting
            # the share and removing the tab.
            victim = self.available_shares[share_id]
            del self.available_shares[share_id]
            messages.SharingDisappeared(victim).send_to_frontend()

    def server_thread(self):
        callback = libdaap.browse_mdns(self.mdns_callback)
        while True:
            refs = callback.get_refs()
            try:
                r, w, x = select.select(refs + [self.r], [], [])
                for i in r:
                    if i in refs:
                        callback(i)
                        continue
                    if i == self.r:
                        return
            # XXX what to do in case of error?  How to pass back to user?
            except select.error, (err, errstring):
                if err == errno.EINTR:
                    continue
                else:
                    pass
            except:
                pass

    def start_tracking(self):
        # sigh.  New thread.  Unfortunately it's kind of hard to integrate
        # it into the application runloop at this moment ...
        self.thread = threading.Thread(target=thread_body,
                                       args=[self.server_thread],
                                       name='mDNS Browser Thread')
        self.thread.start()

    def eject(self, share_id):
        tracker = self.trackers[share_id]
        del self.trackers[share_id]
        tracker.client_disconnect()

    def get_tracker(self, share_id):
        try:
            return self.trackers[share_id]
        except KeyError:
            print 'CREATING NEW TRACKER'
            share = self.available_shares[share_id]
            self.trackers[share_id] = SharingItemTrackerImpl(share)
            return self.trackers[share_id]

    def stop_tracking(self):
        # What to do in case of socket error here?
        self.w.send("b")

# Synchronization issues: The messagehandler.SharingItemTracker() creates
# one of these for each share it connects to.  If this is an initial connection
# the send_initial_list() will be empty and it will send the actual list
# after connected, which must happen strictly after send_initial_list() as
# both are scheduled to run on the backend thread.  If this is not an initial
# connection then send_initial_list() would already have been populated so
# we are fine there.
class SharingItemTrackerImpl(signals.SignalEmitter):
    """This is the backend for the SharingItemTracker the messagehandler file.
    This backend class allows the item tracker to be persistent even as the
    user switches across different tabs in the sidebar, until the disconnect
    button is clicked.
    """
    type = u'sharing'
    def __init__(self, share):
        self.share = share
        self.items = []
        self.playlists = []
        eventloop.call_in_thread(self.client_connect_callback,
                                 self.client_connect_error_callback,
                                 self.client_connect,
                                 'DAAP client connect')
        signals.SignalEmitter.__init__(self)
        for sig in 'added', 'changed', 'removed':
            self.create_signal(sig)

    def sharing_item(self, rawitem, k):
        file_type = u'audio'    # fallback
        if rawitem['file_type'] == libdaap.DAAP_MEDIAKIND_AUDIO:
            file_type = u'audio'
        if rawitem['file_type'] in [libdaap.DAAP_MEDIAKIND_TV,
                                    libdaap.DAAP_MEDIAKIND_MOVIE,
                                    libdaap.DAAP_MEDIAKIND_VIDEO
                                   ]:
            file_type = u'video'
        sharing_item = SharingItem(
            id=rawitem['id'],
            duration=rawitem['duration'],
            size=rawitem['size'],
            name=rawitem['name'].decode('utf-8'),
            file_type=file_type,
            host=self.client.host,
            port=self.client.port,
            video_path=self.client.daap_get_file_request(rawitem['id']),
            playlist_id=k
        )
        return sharing_item

    def client_disconnect(self):
        client = self.client
        self.client = None
        playlist_ids = [playlist.id for playlist in self.playlists]
        message = messages.TabsChanged(self.type, [], [], playlist_ids)
        message.send_to_frontend()
        eventloop.call_in_thread(self.client_connect_callback,
                                 self.client_connect_error_callback,
                                 client.disconnect,
                                 'DAAP client connect')

    def client_disconnect_error_callback(self, unused):
        pass

    def client_disconnect_callback(self, unused):
        pass

    def client_connect(self):
        print 'client_thread: running'
        name = self.share.name
        host = self.share.host
        port = self.share.port
        self.client = libdaap.make_daap_client(host, port)
        if not self.client.connect():
            # XXX API does not allow us to send more detailed results
            # back to the poor user.
            raise IOError('Cannot connect')
        # XXX no API for this?  And what about playlists?
        # XXX dodgy - shouldn't do this directly
        # Find the base playlist, then suck all data out of it and then
        # return as a ItemsChanged message
        for k in self.client.playlists.keys():
            if self.client.playlists[k]['base']:
                break
        # Maybe we have looped through here without a base playlist.  Then
        # the server is broken.
        if not self.client.playlists[k]['base']:
            print 'no base list?'
            return
        items = self.client.items[k]
        print 'XXX CREATE ITEM INFO'
        for k in items.keys():
            item = self.sharing_item(items[k], k)
            self.items.append(item)
        for k in self.client.playlists.keys():
            playlist = self.client.playlists[k]
            if playlist['base']:
                continue
            # XXX is there anything better we can do than repr()?
            playlist_id = unicode(md5(repr((name,
                                            host,
                                            port, k))).hexdigest())
            info = messages.SharingInfo(playlist_id,
                                        playlist['name'],
                                        host,
                                        port,
                                        parent_id=self.share.id,
                                        playlist_id=k)
            self.playlists.append(info)

    # NB: this runs in the eventloop (backend) thread.
    def client_connect_callback(self, unused):
        print 'SENDING %d playlists' % len(self.playlists)
        message = messages.TabsChanged('sharing', self.playlists, [], [])
        message.send_to_frontend()
        # Send a list of all the items to the main sharing tab.
        for item in self.items:
            self.emit('added', item)

    def client_connect_error_callback(self, unused):
        # If it didn't work, immediately disconnect ourselves.
        app.sharing_tracker.eject(self.share.id)
        messages.SharingConnectFailed(self.share).send_to_frontend()

    def get_items(self, playlist_id=None):
        if not playlist_id:
            return self.items
        else:
            return [item for item in self.items if  
                    item.playlist_id == playlist_id]
      

class SharingManagerBackend(object):
    """SharingManagerBackend is the bridge between pydaap and Miro.  It
    pushes Miro media items to pydaap so pydaap can serve them to the outside
    world."""
    types = ['videos', 'music']
    id    = None                # Must be None
    items = dict()              # Neutral format - not really needed.
    daapitems = dict()          # DAAP format XXX - index via the items
    # XXX daapplaylist should be hidden from view. 
    daap_playlists = dict()     # Playlist, in daap format
    playlist_item_map = dict()  # Playlist -> item mapping

    # Reserved for future use: you can register new sharing protocols here.
    def register_protos(self, proto):
        pass

    def handle_item_list(self, message):
        self.make_item_dict(message.items)

    def handle_items_changed(self, message):
        # If items are changed, just redelete and recreate the entry.
        for itemid in message.removed:
            del self.items[itemid]
            del self.daapitems[itemid]
        self.make_item_dict(message.added)
        self.make_item_dict(message.changed)

    # Note: this should really be a util function and be separated
    def make_daap_playlists(self, items):
        # Pants.  We reuse the function but the view from the database is
        # different to the message the frontend sends to us!  So, minm is
        # duplicated.
        mappings = [('name', 'minm'), ('title', 'minm'), ('id', 'miid'),
                    ('id', 'mper')]
        for x in items:
            attributes = []
            for p, q in mappings:
                try:
                    if isinstance(getattr(x, p), unicode):
                        attributes.append((q, getattr(x, p).encode('utf-8')))
                    else:
                        attributes.append((q, getattr(x, p)))
                except AttributeError:
                    # Didn't work.  Oh well, get the next one.
                    continue
            # At this point, the item list has not been fully populated yet.
            # Therefore, it may not be possible to run get_items() and getting
            # the count attribute.  Instead we use the playlist_item_map.
            tmp = [y for y in playlist.PlaylistItemMap.playlist_view(x.id)]
            count = len(tmp)
            attributes.append(('mpco', 0))        # Parent container ID
            attributes.append(('mimc', count))    # Item count
            self.daap_playlists[x.id] = attributes

    def handle_playlist_added(self, obj, added):
        eventloop.add_urgent_call(lambda: self.make_daap_playlists(added),
                                  "SharingManagerBackend: playlist added")

    def handle_playlist_changed(self, obj, changed):
<<<<<<< HEAD
        def _handle_playlist_changed():
            for x in changed:
                del self.daap_playlists[x.id]
            self.make_daap_playlists(changed)
        eventloop.add_urgent_call(lambda: self.make_daap_playlists())
=======
        for x in changed:
            del self.daap_playlists[x.id]
        eventloop.add_urgent_call(lambda: self.make_daap_playlists(changed),
                                  "SharingManagerBackend: playlist changed")
>>>>>>> 94729efd

    def handle_playlist_removed(self, obj, removed):
        def _handle_playlist_removed():
            for x in removed:
                del self.daap_playlists[x]
<<<<<<< HEAD
        _handle_playlist_removed(removed)
        eventloop.add_urgent_call(lambda: _handle_playlist_removed())
=======
        eventloop.add_urgent_call(lambda: _handle_playlist_removed(removed),
                                  "SharingManagerBackend: playlist removed")
>>>>>>> 94729efd

    def populate_playlists(self):
        self.make_daap_playlists(playlist.SavedPlaylist.make_view())
        for playlist_id in self.daap_playlists.keys():
            self.playlist_item_map[playlist_id] = [x.item_id
              for x in playlist.PlaylistItemMap.playlist_view(playlist_id)]

    def start_tracking(self):
        for t in self.types:
            app.info_updater.item_list_callbacks.add(t, self.id,
                                                self.handle_item_list)
            app.info_updater.item_changed_callbacks.add(t, self.id,
                                                self.handle_items_changed)

        self.populate_playlists()

        app.info_updater.connect('playlists-added',
                                 self.handle_playlist_added)
        app.info_updater.connect('playlists-changed',
                                 self.handle_playlist_changed)
        app.info_updater.connect('playlists-removed',
                                 self.handle_playlist_removed)

    def stop_tracking(self):
        for t in self.types:
            app.info_updater.item_list_callbacks.remove(t, self.id,
                                                self.handle_item_list)
            app.info_updater.item_changed_callbacks.remove(t, self.id,
                                                self.handle_items_changed)

        app.info_updater.disconnect(self.handle_playlist_added)
        app.info_updater.disconnect(self.handle_playlist_changed)
        app.info_updater.disconnect(self.handle_playlist_removed)

    def get_filepath(self, itemid):
        return self.items[itemid]['path']

    def get_playlists(self):
        playlists = []
        for k in self.daap_playlists.keys():
            playlists.append(('mlit', self.daap_playlists[k]))
        return playlists

    def get_items(self, playlist_id=None):
        # Easy: just return
        if not playlist_id:
            return self.daapitems
        # XXX Somehow cache this?
        playlist = dict()
        for x in self.daapitems.keys():
            if x in self.playlist_item_map[playlist_id]:
                playlist[x] = self.daapitems[x]
        return playlist

    def make_item_dict(self, items):
        # See lib/messages.py for a list of full fields that can be obtained
        # from an ItemInfo.  Note that, this only contains partial information
        # as it does not contain metadata about the item.  We do make one or
        # two assumptions here, in particular the file_type will always either
        # be video or audio.  For the actual file extension we strip it off
        # from the actual file path.  We create a dict object for this,
        # which is not very economical.  Is it possible to just keep a 
        # reference to the ItemInfo object?
        interested_fields = ['id', 'name', 'size', 'file_type', 'file_format',
                             'video_path', 'duration']
        for x in items:
            name = x.name
            size = x.size
            duration = x.duration
            file_type = x.file_type
            path = x.video_path
            f, e = os.path.splitext(path)
            # Note! sometimes this doesn't work because the file has no
            # extension!
            if e:
                e = e[1:]
            self.items[x.id] = dict(name=name, size=size, duration=duration,
                                  file_type=file_type, path=path,
                                  enclosure_format=e)
            self.daapitems[x.id] = daap_item_fixup(x.id, self.items[x.id])

class SharingManager(object):
    """SharingManager is the sharing server.  It publishes Miro media items
    to the outside world.  One part is the server instance and the other
    part is the service publishing, both are handled here.
    """
    CMD_QUIT = 'quit'
    CMD_NOP  = 'nop'
    def __init__(self):
        self.r, self.w = util.make_dummy_socket_pair()
        self.sharing = False
        self.discoverable = False
        self.config_watcher = config.ConfigWatcher(
            lambda func, *args: eventloop.add_idle(func, 'config watcher',
                 args=args))
        self.callback_handle = self.config_watcher.connect('changed',
                               self.on_config_changed)
        # Create the sharing server backend that keeps track of all the list
        # of items available.  Don't know whether we can just query it on the
        # fly, maybe that's a better idea.
        self.backend = SharingManagerBackend()
        # We can turn it on dynamically but if it's not too much work we'd
        # like to get these before so that turning it on and off is not too
        # onerous?
        self.backend.start_tracking()
        # Enable sharing if necessary.
        self.twiddle_sharing()

    def on_config_changed(self, obj, key, value):
        # We actually know what's changed but it's so simple let's not bother.
        eventloop.add_urgent_call(self.twiddle_sharing, "twiddle sharing")

    def twiddle_sharing(self):
        sharing = app.config.get(prefs.SHARE_MEDIA)
        discoverable = app.config.get(prefs.SHARE_DISCOVERABLE)

        if sharing != self.sharing:
            if sharing:
                # TODO: if this didn't work, should we set a timer to retry
                # at some point in the future?
                if not self.enable_sharing():
                    return
            else:
                if self.discoverable:
                    self.disable_discover()
                self.disable_sharing()

        # Short-circuit: if we have just disabled the share, then we don't
        # need to check the discoverable bits since it is not relevant, and
        # would already have been disabled anyway.
        if not self.sharing:
            return

        if discoverable != self.discoverable:
            if discoverable:
                self.enable_discover()
            else:
                self.disable_discover()

    def get_address(self):
        server_address = (None, None)
        try:
            server_address = self.server.server_address
        except AttributeError:
            pass
        return server_address

    def enable_discover(self):
        name = app.config.get(prefs.SHARE_NAME)
        # At this point the server must be available, because we'd otherwise
        # have no clue what port to register for with Bonjour.
        address, port = self.server.server_address
        self.mdns_callback = libdaap.install_mdns(name, port=port)
        # not exactly but close enough: it's not actually until the
        # processing function gets called.
        self.discoverable = True
        # Reload the server thread: if we are only toggling between it
        # being advertised, then the server loop is already running in
        # the select() loop and won't know that we need to process the
        # registration.
        self.w.send(self.CMD_NOP)

    def disable_discover(self):
        self.discoverable = False
        libdaap.uninstall_mdns(self.mdns_callback)

    def server_thread(self):
        server_fileno = self.server.fileno()
        while True:
            try:
                rset = [server_fileno, self.r]
                refs = []
                if self.discoverable:
                    refs += self.mdns_callback.get_refs()
                rset += refs
                r, w, x = select.select(rset, [], [])
                for i in r:
                    if i in refs:
                        self.mdns_callback(i)
                        continue
                    if server_fileno == i:
                        self.server.handle_request()
                        continue
                    if self.r == i:
                        cmd = self.r.recv(1024)
                        print 'CMD', cmd
                        if cmd == self.CMD_QUIT:
                            return
                        elif cmd == self.CMD_NOP:
                            print 'RELOAD'
                            continue
                        else:
                            raise 
            except select.error, (err, errstring):
                if err == errno.EINTR:
                    continue 
                else:
                    pass
            # XXX How to pass error, send message to the backend/frontend?
            except:
                pass

    def enable_sharing(self):
        name = app.config.get(prefs.SHARE_NAME)
        self.server = libdaap.make_daap_server(self.backend, name=name)
        if not self.server:
            self.sharing = False
            return
        self.thread = threading.Thread(target=thread_body,
                                       args=[self.server_thread],
                                       name='DAAP Server Thread')
        self.thread.start()
        self.sharing = True

        return self.sharing

    def disable_sharing(self):
        self.sharing = False
        # What to do in case of socket error here?
        self.w.send(self.CMD_QUIT)
        del self.thread
        del self.server

    def shutdown(self):
        if self.sharing:
            self.disable_sharing()<|MERGE_RESOLUTION|>--- conflicted
+++ resolved
@@ -486,30 +486,17 @@
                                   "SharingManagerBackend: playlist added")
 
     def handle_playlist_changed(self, obj, changed):
-<<<<<<< HEAD
-        def _handle_playlist_changed():
-            for x in changed:
-                del self.daap_playlists[x.id]
-            self.make_daap_playlists(changed)
-        eventloop.add_urgent_call(lambda: self.make_daap_playlists())
-=======
         for x in changed:
             del self.daap_playlists[x.id]
         eventloop.add_urgent_call(lambda: self.make_daap_playlists(changed),
                                   "SharingManagerBackend: playlist changed")
->>>>>>> 94729efd
 
     def handle_playlist_removed(self, obj, removed):
         def _handle_playlist_removed():
             for x in removed:
                 del self.daap_playlists[x]
-<<<<<<< HEAD
-        _handle_playlist_removed(removed)
-        eventloop.add_urgent_call(lambda: _handle_playlist_removed())
-=======
         eventloop.add_urgent_call(lambda: _handle_playlist_removed(removed),
                                   "SharingManagerBackend: playlist removed")
->>>>>>> 94729efd
 
     def populate_playlists(self):
         self.make_daap_playlists(playlist.SavedPlaylist.make_view())
