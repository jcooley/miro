--- conflicted
+++ resolved
@@ -389,12 +389,8 @@
         removeItems = self.menu_structure.get("RemoveItems").label
 
         def get_state_label(action, state):
-<<<<<<< HEAD
-            return self.menu_structure.get(action).state_label[state]
-=======
             menu = self.menu_structure.get(action)
             return menu.state_labels.get(state, menu.label)
->>>>>>> 84ef0c04
 
         for state, actions in menu_manager.states.items():
             if "RemoveFeeds" in actions:
